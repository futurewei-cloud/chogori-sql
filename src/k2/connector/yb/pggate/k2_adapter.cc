--- conflicted
+++ resolved
@@ -394,7 +394,6 @@
     std::vector<k2::String> rangeEnds = conf()["create_collections"][nsName]["range_ends"];
     std::vector<k2::String> endpoints = conf()["create_collections"][nsName]["endpoints"];
     k2::dto::HashScheme scheme = rangeEnds.size() ? k2::dto::HashScheme::Range : k2::dto::HashScheme::HashCRC32C;
-<<<<<<< HEAD
 
     auto createCollectionReq = k2::dto::CollectionCreateRequest{
         .metadata{
@@ -410,27 +409,9 @@
             .retentionPeriod = k2::Duration(1h) * 90 * 24  //TODO: get this from config or from param in
         },
         .clusterEndpoints = std::move(endpoints),
-        .rangeEnds = std::move(rangeEnds)};
-=======
-
-    //TODO - HACKHACK read/update collection metadata, rangeEnds and endpoints based on nsName from a hack config file here
-
-    auto createCollectionReq = k2::dto::CollectionCreateRequest{
-                    .metadata{
-                        .name = collection_name,
-                        .hashScheme = scheme,
-                        .storageDriver = k2::dto::StorageDriver::K23SI,
-                        .capacity{  // TODO: get capacity from config or pass in from param
-                            //.dataCapacityMegaBytes = 1000,
-                            //.readIOPs = 100000,
-                            //.writeIOPs = 100000
-                        },
-                        .retentionPeriod = k2::Duration(1h)*90*24  //TODO: get this from config or from param in
-                    },
-                    .clusterEndpoints = std::move(endpoints),
-                    .rangeEnds = std::move(rangeEnds)
-                };
->>>>>>> d3e9d7af
+        .rangeEnds = std::move(rangeEnds)
+    };
+
     return k23si_->createCollection(std::move(createCollectionReq));
 }
 
