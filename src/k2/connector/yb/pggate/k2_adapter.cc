//
// THE SOFTWARE IS PROVIDED "AS IS",
// WITHOUT WARRANTY OF ANY KIND, EXPRESS OR IMPLIED, INCLUDING BUT NOT LIMITED TO THE WARRANTIES OF MERCHANTABILITY,
// FITNESS FOR A PARTICULAR PURPOSE AND NONINFRINGEMENT.IN NO EVENT SHALL THE
//        AUTHORS OR COPYRIGHT HOLDERS BE LIABLE FOR ANY CLAIM,
//        DAMAGES OR OTHER LIABILITY,
// WHETHER IN AN ACTION OF CONTRACT, TORT OR OTHERWISE, ARISING FROM,
// OUT OF OR IN CONNECTION WITH THE SOFTWARE OR THE USE OR OTHER DEALINGS IN THE SOFTWARE.
//

#include "yb/pggate/k2_adapter.h"
<<<<<<< HEAD
#include <k2/common/Log.h>

=======
#include "yb/pggate/pg_gate_defaults.h"
>>>>>>> 29674a3e
namespace k2pg {
namespace gate {

using k2::K2TxnOptions;


Status K2Adapter::Init() {
    // TODO: add implementation
    K2INFO("Initialize adapter");
    return Status::OK();
}

Status K2Adapter::Shutdown() {
    // TODO: add implementation
    K2INFO("Shutdown adapter");
    return Status::OK();
}

// this helper method processes the given leaf condition, and sets the bounds start/end accordingly.
// didBranch: output param. If this condition causes a branch (e.g. it has some sort of inequality),
// then we set the didBranch output param so that the top-level processor knows that we can't build
// more of the key prefix.
// lastColId: is an input/output param. We check against it to make sure we haven't seen the current field yet,
// and we set it to the current field if we are about to process it.
Status handleLeafCondition(std::shared_ptr<SqlOpCondition> cond,
                           k2::dto::SKVRecord& start, k2::dto::SKVRecord& end,
                           bool& didBranch, int& lastColId) {
    auto& ops = cond->getOperands();
    // we expect 2 nested expressions except for BETWEEN which has 3
    int expectedExpressions = cond->getOp() == PgExpr::Opcode::PG_EXPR_BETWEEN ? 3: 2;
    if (ops.size() != expectedExpressions) {
        const char* msg = "leaf condition wrong number of operands";
        K2ERROR(msg << ", got " << ops.size() << ", expected=" << expectedExpressions);
        return STATUS(InvalidCommand, msg);
    }
    // first operand is col reference expression
    if (ops[0]->getType() != SqlOpExpr::ExprType::COLUMN_ID) {
        const char* msg = "1st expression in leaf condition must be a column reference";
        K2ERROR(msg << ", got " << ops[0]->getType());
        return STATUS(InvalidCommand, msg);
    }

    int colId = ops[0]->getId();
    // make sure we're working on a prefix of the key
    if (colId <= lastColId) {
        const char* msg = "column reference in leaf condition is for an already processed field";
        K2ERROR(msg << ", got " << colId << ", lastColId=" << lastColId);
        return STATUS(InvalidCommand, msg);
    }
    // update the output param
    lastColId = colId;
    int skvId = colId +2;
    // rewind the cursor if necessary. Ideally, the fields come in order so this should be a no-op
    start.seekField(skvId);
    end.seekField(skvId);

    switch (cond->getOp()) {
        case PgExpr::Opcode::PG_EXPR_EQ: {
            if (ops[1]->getType() != SqlOpExpr::ExprType::VALUE) {
                const char* msg = "2nd expression in EQ leaf condition must be a value";
                K2ERROR(msg << ", got " << ops[1]->getType());
                return STATUS(InvalidCommand, msg);
            }
            // non-branching case. Set the value here in both start and end keys as we're limiting both bounds
            K2Adapter::SerializeValueToSKVRecord(*(ops[1]->getValue()), start);
            K2Adapter::SerializeValueToSKVRecord(*(ops[1]->getValue()), end);
            break;
        }
        case PgExpr::Opcode::PG_EXPR_GE: {
            if (ops[1]->getType() != SqlOpExpr::ExprType::VALUE) {
                const char* msg = "2nd expression in GE leaf condition must be a value";
                K2ERROR(msg << ", got " << ops[1]->getType());
                return STATUS(InvalidCommand, msg);
            }
            // branching case. we can only set the lower bound
            didBranch = true;
            K2Adapter::SerializeValueToSKVRecord(*(ops[1]->getValue()), start);
            break;
        }
        case PgExpr::Opcode::PG_EXPR_LE: {
            if (ops[1]->getType() != SqlOpExpr::ExprType::VALUE) {
                const char* msg = "2nd expression in LE leaf condition must be a value";
                K2ERROR(msg << ", got " << ops[1]->getType());
                return STATUS(InvalidCommand, msg);
            }
            // branching case. we can only set the upper bound
            didBranch = true;
            K2Adapter::SerializeValueToSKVRecord(*(ops[1]->getValue()), end);
            break;
        }
        case PgExpr::Opcode::PG_EXPR_BETWEEN: {
            if (ops[1]->getType() != SqlOpExpr::ExprType::VALUE || ops[2]->getType() != SqlOpExpr::ExprType::VALUE) {
                const char* msg = "2nd and 3rd expressions in BETWEEN leaf condition must be values";
                K2ERROR(msg << ", got " << ops[1]->getType() << ", and " << ops[2]->getType());
                return STATUS(InvalidCommand, msg);
            }
            // branching case. we can set both bounds but no further prefix is possible
            didBranch = true;
            K2Adapter::SerializeValueToSKVRecord(*(ops[1]->getValue()), start);
            K2Adapter::SerializeValueToSKVRecord(*(ops[2]->getValue()), end);
            break;
        }
        default: {
            const char* msg = "Expression Condition must be one of [BETWEEN, EQ, GE, LE]";
            K2ERROR(msg);
            return STATUS(InvalidCommand, msg);
        }
    }
    return Status();
}

// this method processes the given top-level condition and sets the start/end boundaries based on the condition
Status parseCondExprAsRange_(std::shared_ptr<SqlOpCondition> condition_expr,
                           k2::dto::SKVRecord& start, k2::dto::SKVRecord& end) {
    // the top level condition must be AND
    if (condition_expr->getOp() != PgExpr::Opcode::PG_EXPR_AND) {
        const char* msg = "Only AND top-level condition is supported in condition expression";
        K2ERROR(msg);
        return STATUS(InvalidCommand, msg);
    }

    int lastColId = -1; // make sure we're setting the key fields in increasing order
    bool didBranch = false;
    for (auto& expr: condition_expr->getOperands()) {
        if (didBranch) {
            // there was a branch in the processing of previous condition and we cannot continue.
            // Ideally, this shouldn't happen if the query parser did its job well.
            // This is not an error, and so we can still process the request. PG would down-filter the result set after
            K2WARN("Condition branched at previous key field. Cannot process further expressions");
            continue; // keep going so that we log all skipped expressions;
        }
        if (expr->getType() != SqlOpExpr::ExprType::CONDITION) {
            const char* msg = "First-level nested expression must be of type Condition";
            K2ERROR(msg);
            return STATUS(InvalidCommand, msg);
        }
        auto cond = expr->getCondition();
        auto status = handleLeafCondition(expr->getCondition(), start, end, didBranch, lastColId);
        if (!status.ok()) {
            return status;
        }
    }

    return Status::OK();
}

// Helper funcxtion for handleReadOp when ybctid is set in the request
void K2Adapter::handleSingleKeyRead(std::shared_ptr<K23SITxn> k23SITxn,
                                    std::shared_ptr<PgReadOpTemplate> op,
                                    std::shared_ptr<std::promise<Status>> prom) {

    std::shared_ptr<SqlOpReadRequest> request = op->request();
    SqlOpResponse& response = op->response();

    k2::dto::Key key {.schemaName=request->table_id, .partitionKey=YBCTIDToString(*request), .rangeKey=""};
    k2::ReadResult<k2::SKVRecord> read = k23SITxn->read(std::move(key), request->namespace_id).get();

    response.paging_state = nullptr;
    if (read.status.is2xxOK()) {
        op->mutable_rows_data()->emplace_back(std::move(read.value));
    }

    response.status = K2StatusToPGStatus(read.status);
    prom->set_value(K2StatusToYBStatus(read.status));
}

std::future<Status> K2Adapter::handleReadOp(std::shared_ptr<K23SITxn> k23SITxn,
                                            std::shared_ptr<PgReadOpTemplate> op) {
    auto prom = std::make_shared<std::promise<Status>>();
    auto result = prom->get_future();

    threadPool_.enqueue([this, k23SITxn, op, prom] () {
        std::shared_ptr<SqlOpReadRequest> request = op->request();
        SqlOpResponse& response = op->response();
        response.skipped = false;

        if (request->ybctid_column_value) {
            // TODO SKV doesn't support ybctid_column_value on query yet so no projection or filtering
            return handleSingleKeyRead(k23SITxn, op, prom);
        }

        std::shared_ptr<k2::Query> scan = nullptr;

        if (request->paging_state->query) {
            scan = request->paging_state->query;
        } else {
            // TODO this secondary index request seems like a yb-only optimization and so should be safe to ignore
            // while still supporting secondary indices. We'll assert here anyway to see if it triggers a failure
            if (request->index_request) {
                K2ERROR("Scan read with index_request is not supported");
                prom->set_exception(std::make_exception_ptr(std::runtime_error("index request detected")));
                return;
            }

            std::future<CreateScanReadResult> scan_f = k23si_->createScanRead(request->namespace_id, request->table_id);
            CreateScanReadResult scan_create_result = scan_f.get();
            if (!scan_create_result.status.is2xxOK()) {
                K2ERROR("Unable to create scan read request");
                response.rows_affected_count = 0;
                response.status = K2StatusToPGStatus(scan_create_result.status);
                prom->set_value(K2StatusToYBStatus(scan_create_result.status));
                return;
            }

            scan = scan_create_result.query;
            scan->setReverseDirection(!request->is_forward_scan);

            std::shared_ptr<k2::dto::Schema> schema = scan->startScanRecord.schema;
            for (const std::shared_ptr<SqlOpExpr>& target : request->targets) {
                if (target->getType() != SqlOpExpr::ExprType::COLUMN_ID) {
                    prom->set_exception(std::make_exception_ptr(std::logic_error("Non-projection type in read targets")));
                    return;
                }
                k2::String& fieldName = schema->fields[target->getId()+SKV_FIELD_OFFSET].name;
                scan->addProjection(fieldName);
            }

            // create the start/end records based on the data found in the request and the hard-coded tableid/idxid
            auto [startRecord, startStatus] = MakeSKVRecordWithKeysSerialized(*request);
            auto [endRecord, endStatus] = MakeSKVRecordWithKeysSerialized(*request);

            if (!startStatus.ok() || !endStatus.ok()) {
                // An error here means the schema could not be retrieved, which shouldn't happen
                // because the schema would have been used to make the original query
                K2ERROR("Scan request cannot create SKVRecords due to: " << startStatus << " ;;; " << endStatus);
                response.status = SqlOpResponse::RequestStatus::PGSQL_STATUS_RUNTIME_ERROR;
                response.rows_affected_count = 0;
                prom->set_value(std::move(startStatus.ok() ? endStatus : startStatus));
                return;
            }

            // update the records based on the condition expression found in the request
            auto parseStatus = parseCondExprAsRange_(request->condition_expr, startRecord, endRecord);
            if (!parseStatus.ok()) {
                response.status = SqlOpResponse::RequestStatus::PGSQL_STATUS_RUNTIME_ERROR;
                response.rows_affected_count = 0;
                prom->set_value(std::move(parseStatus));
                return;
            }

            scan->startScanRecord = std::move(startRecord);
            scan->endScanRecord = std::move(endRecord);

            // TODO apply the where clause as a filter expression in the scan
            if (request->where_expr) {
                K2ERROR("Read request with where_expr is not supported.");
                response.status = SqlOpResponse::RequestStatus::PGSQL_STATUS_RUNTIME_ERROR;
                response.rows_affected_count = 0;
                prom->set_value(std::move(startStatus));
                return;
            }
        }

        // this is a per-page limit.
        if (request->limit > 0) {
            scan->setLimit(request->limit);
        }

        k2::QueryResult scan_result = k23SITxn->scanRead(scan).get();
        if (scan->isDone()) {
            response.paging_state = nullptr;
        } else if (request->paging_state) {
            response.paging_state = std::move(request->paging_state);
            response.paging_state->total_num_rows_read += scan_result.records.size();
        } else {
            response.paging_state = std::make_unique<SqlOpPagingState>();
            response.paging_state->query = scan;
            response.paging_state->total_num_rows_read += scan_result.records.size();
        }

        *(op->mutable_rows_data()) = std::move(scan_result.records);

        response.status = K2StatusToPGStatus(scan_result.status);
        prom->set_value(K2StatusToYBStatus(scan_result.status));
    });

    return result;
}

std::future<Status> K2Adapter::handleWriteOp(std::shared_ptr<K23SITxn> k23SITxn,
                                             std::shared_ptr<PgWriteOpTemplate> op) {
    auto prom = std::make_shared<std::promise<Status>>();
    auto result = prom->get_future();

    threadPool_.enqueue([this, k23SITxn, op, prom] () {
        std::shared_ptr<SqlOpWriteRequest> writeRequest = op->request();
        SqlOpResponse& response = op->response();
        response.skipped = false;

        if (writeRequest->targets.size() || writeRequest->where_expr || writeRequest->condition_expr) {
            throw std::logic_error("Targets, where, and condition expressions are not supported for write");
        }

        auto [record, status] = MakeSKVRecordWithKeysSerialized(*writeRequest);
        if (!status.ok()) {
            response.status = SqlOpResponse::RequestStatus::PGSQL_STATUS_RUNTIME_ERROR;
            response.rows_affected_count = 0;
            prom->set_value(std::move(status));
            return;
        }

        // These two are INSERT, UPSERT, and DELETE only
        bool erase = writeRequest->stmt_type == SqlOpWriteRequest::StmtType::PGSQL_DELETE;
        bool rejectIfExists = writeRequest->stmt_type == SqlOpWriteRequest::StmtType::PGSQL_INSERT;
        // UDPATE only
        std::string cachedKey = YBCTIDToString(*writeRequest); // aka ybctid or rowid

        // populate the data, fieldsForUpdate is only relevant for UPDATE
        std::vector<ColumnValue>& values = writeRequest->stmt_type != SqlOpWriteRequest::StmtType::PGSQL_UPDATE
                ? writeRequest->column_values : writeRequest->column_new_values;
        std::vector<uint32_t> fieldsForUpdate = SerializeSKVValueFields(record, values);

        k2::Status writeStatus;

        // block-write
        if (writeRequest->stmt_type != SqlOpWriteRequest::StmtType::PGSQL_UPDATE) {
            k2::WriteResult writeResult = k23SITxn->write(std::move(record), erase, rejectIfExists).get();
            writeStatus = std::move(writeResult.status);
        } else {
            k2::PartialUpdateResult updateResult = k23SITxn->partialUpdate(std::move(record),
                            std::move(fieldsForUpdate), std::move(cachedKey)).get();
            writeStatus = std::move(updateResult.status);
        }

        if (writeStatus.is2xxOK()) {
            response.rows_affected_count = 1;
        } else {
            response.rows_affected_count = 0;
            response.error_message = writeStatus.message;
            // TODO pg_error_code or txn_error_code in response?
        }
        response.status = K2StatusToPGStatus(writeStatus);
        prom->set_value(K2StatusToYBStatus(writeStatus));
    });

    return result;
}

std::future<k2::GetSchemaResult> K2Adapter::GetSchema(const std::string& collectionName, const std::string& schemaName, uint64_t schemaVersion) {
  return k23si_->getSchema(collectionName, schemaName, schemaVersion);
}

std::future<k2::CreateSchemaResult> K2Adapter::CreateSchema(const std::string& collectionName, std::shared_ptr<k2::dto::Schema> schema) {
  return k23si_->createSchema(collectionName, *schema.get());
}

std::future<CreateScanReadResult> K2Adapter::CreateScanRead(const std::string& collectionName,
                                                     const std::string& schemaName) {
  return k23si_->createScanRead(collectionName, schemaName);
}

std::future<Status> K2Adapter::Exec(std::shared_ptr<K23SITxn> k23SITxn, std::shared_ptr<PgOpTemplate> op) {
    // 1) check the request in op and construct the SKV request based on the op type, i.e., READ or WRITE
    // 2) call read or write on k23SITxn
    // 3) create create a runner in a thread pool to check the response of the SKV call
    // 4) return a promise and return the future as the response for this method
    // 5) once the response from SKV returns
    //   a) populate the response object in op
    //   b) populate the data field in op as result set
    //   c) set the value for future
    switch (op->type()) {
        case PgOpTemplate::WRITE:
            return handleWriteOp(k23SITxn, std::static_pointer_cast<PgWriteOpTemplate>(op));
        case PgOpTemplate::READ:
            return handleReadOp(k23SITxn, std::static_pointer_cast<PgReadOpTemplate>(op));
        default:
          throw new std::logic_error("Unsupported op template type");
    }
}

std::future<Status> K2Adapter::BatchExec(std::shared_ptr<K23SITxn> k23SITxn, const std::vector<std::shared_ptr<PgOpTemplate>>& ops) {
    // same as the above except that send multiple requests and need to handle multiple futures from SKV
    // but only return a single future to this method caller
    // TODO: add implementation
    throw std::logic_error("Not implemented yet");
}

std::string K2Adapter::GetRowId(std::shared_ptr<SqlOpWriteRequest> request) {
    // either use the virtual row id defined in ybctid_column_value field
    // if it has been set or calculate the row id based on primary key values
    // in key_column_values in the request

    if (request->ybctid_column_value) {
        return YBCTIDToString(*request);
    }

    auto [record, status] = MakeSKVRecordWithKeysSerialized(*request);
    if (!status.ok()) {
        throw std::runtime_error("MakeSKVRecordWithKeysSerialized failed for GetRowId");
    }

    k2::dto::Key key = record.getKey();
    // No range keys in SQL and row id only has to be unique within a table, so only need partitionKey
    return key.partitionKey;
}

std::future<K23SITxn> K2Adapter::beginTransaction() {
    k2::K2TxnOptions options{};
    // use default values for now
    // TODO: read from configuration/env files
    options.deadline = k2::Duration(default_client_read_write_timeout_ms * 1ms);
    options.priority = k2::dto::TxnPriority::Medium;
    return k23si_->beginTxn(options);
}

void K2Adapter::SerializeValueToSKVRecord(const SqlValue& value, k2::dto::SKVRecord& record) {
    if (value.IsNull()) {
        record.skipNext();
        return;
    }

    switch (value.type_) {
        case SqlValue::ValueType::BOOL:
            record.serializeNext<bool>(value.data_->bool_val_);
            break;
        case SqlValue::ValueType::INT:
            record.serializeNext<int64_t>(value.data_->int_val_);
            break;
        case SqlValue::ValueType::FLOAT:
            record.serializeNext<float>(value.data_->float_val_);
            break;
        case SqlValue::ValueType::DOUBLE:
            record.serializeNext<double>(value.data_->double_val_);
            break;
        case SqlValue::ValueType::SLICE:
            record.serializeNext<k2::String>(k2::String(value.data_->slice_val_.ToBuffer()));
            break;
        default:
            throw std::logic_error("Unknown SqlValue type");
    }
}

template <class T> // Works with SqlOpWriteRequest and SqlOpReadRequest types
std::pair<k2::dto::SKVRecord, Status> K2Adapter::MakeSKVRecordWithKeysSerialized(T& request) {
    std::future<k2::GetSchemaResult> schema_f = k23si_->getSchema(request.namespace_id, request.table_id,
                                                                  request.schema_version);
    // TODO Schemas are cached by SKVClient but we can add a cache to K2 adapter to reduce
    // cross-thread traffic
    k2::GetSchemaResult schema_result = schema_f.get();
    if (!schema_result.status.is2xxOK()) {
        return std::make_pair(k2::dto::SKVRecord(), K2StatusToYBStatus(schema_result.status));
    }

    std::shared_ptr<k2::dto::Schema>& schema = schema_result.schema;
    k2::dto::SKVRecord record(request.namespace_id, schema);

    if (request.ybctid_column_value) {
        // Using a pre-stored and pre-serialized key, just need to skip key fields
        record.skipNext(); // For table name
        record.skipNext(); // For index id
        // Note, not using range keys for SQL
        for (size_t i=0; i < schema->partitionKeyFields.size(); ++i) {
            record.skipNext();
        }
    } else {
        // Serialize key data into SKVRecord
        record.serializeNext<k2::String>(request.table_id);
        record.serializeNext<k2::String>(""); // TODO index ID needs to be added to the request
        for (const std::shared_ptr<SqlOpExpr>& expr : request.key_column_values) {
            if (!expr->isValueType()) {
                throw std::logic_error("Non value type in key_column_values");
            }

            K2Adapter::SerializeValueToSKVRecord(*(expr->getValue()), record);
        }
    }

    return std::make_pair(std::move(record), Status());
}

// Sorts values by field index, serializes values into SKVRecord, and returns skv indexes of written fields
std::vector<uint32_t> K2Adapter::SerializeSKVValueFields(k2::dto::SKVRecord& record,
                                                         std::vector<ColumnValue>& values) {
    std::vector<uint32_t> fieldsForUpdate;
    uint32_t nextIndex = record.schema->partitionKeyFields.size() + record.schema->rangeKeyFields.size();

    std::sort(values.begin(), values.end(), [] (const ColumnValue& a, const ColumnValue& b) {
        return a.column_id < b.column_id; }
    );

    for (const ColumnValue& column : values) {
        if (!column.expr->isValueType()) {
            throw std::logic_error("Non value type in column_values");
        }

        // Assumes field ids need to be offset for the implicit tableID and indexID SKV fields
        uint32_t skvIndex = column.column_id + SKV_FIELD_OFFSET;

        while (nextIndex != skvIndex) {
            record.skipNext();
            ++nextIndex;
        }

        // TODO support update on key fields
        fieldsForUpdate.push_back(skvIndex);
        K2Adapter::SerializeValueToSKVRecord(*(column.expr->getValue()), record);
    }

    return fieldsForUpdate;
}

template <class T> // Either SqlOpWriteRequest or SqlOpReadRequest
std::string K2Adapter::YBCTIDToString(T& request) {
    if (!request.ybctid_column_value) {
        return "";
    }

    if (!request.ybctid_column_value->isValueType()) {
        throw std::logic_error("Non value type in ybctid_column_value");
    }

    std::shared_ptr<SqlValue> value = request.ybctid_column_value->getValue();
    if (value->type_ != SqlValue::ValueType::SLICE) {
        throw std::logic_error("ybctid_column_value value is not a Slice");
    }

    return value->data_->slice_val_.ToBuffer();
}


Status K2Adapter::K2StatusToYBStatus(const k2::Status& status) {
    // TODO verify this translation with how the upper layers use the Status,
    // especially the Aborted status
    switch (status.code) {
        case 200: // OK Codes
        case 201:
        case 202:
            return Status();
        case 400: // Bad request
            return STATUS(InvalidCommand, status.message.c_str());
        case 403: // Forbidden, used to indicate AbortRequestTooOld in K23SI
            return STATUS(Aborted, status.message.c_str());
        case 404: // Not found
            return STATUS(NotFound, status.message.c_str());
        case 405: // Not allowed, indicates a bug in K2 usage or operation
        case 406: // Not acceptable, used to indicate BadFilterExpression
            return STATUS(InvalidArgument, status.message.c_str());
        case 408: // Timeout
            return STATUS(TimedOut, status.message.c_str());
        case 409: // Conflict, used to indicate K23SI transaction conflicts
            return STATUS(Aborted, status.message.c_str());
        case 410: // Gone, indicates a partition map error
            return STATUS(ServiceUnavailable, status.message.c_str());
        case 412: // Precondition failed, indicates a failed K2 insert operation
            return STATUS(AlreadyPresent, status.message.c_str());
        case 422: // Unprocessable entity, BadParameter in K23SI, indicates a bug in usage or operation
            return STATUS(InvalidArgument, status.message.c_str());
        case 500: // Internal error, indicates a bug in K2 code
            return STATUS(Corruption, status.message.c_str());
        case 503: // Service unavailable, indicates a partition is not assigned
            return STATUS(ServiceUnavailable, status.message.c_str());
        default:
            return STATUS(Corruption, "Unknown K2 status code");
    }
}

SqlOpResponse::RequestStatus K2Adapter::K2StatusToPGStatus(const k2::Status& status) {
    switch (status.code) {
        case 200: // OK Codes
        case 201:
        case 202:
            return SqlOpResponse::RequestStatus::PGSQL_STATUS_OK;
        case 400: // Bad request
            return SqlOpResponse::RequestStatus::PGSQL_STATUS_USAGE_ERROR;
        case 403: // Forbidden, used to indicate AbortRequestTooOld in K23SI
            return SqlOpResponse::RequestStatus::PGSQL_STATUS_RESTART_REQUIRED_ERROR;
        case 404: // Not found
            return SqlOpResponse::RequestStatus::PGSQL_STATUS_OK; // TODO: correct?
        case 405: // Not allowed, indicates a bug in K2 usage or operation
        case 406: // Not acceptable, used to indicate BadFilterExpression
            return SqlOpResponse::RequestStatus::PGSQL_STATUS_USAGE_ERROR;
        case 408: // Timeout
            return SqlOpResponse::RequestStatus::PGSQL_STATUS_RUNTIME_ERROR;
        case 409: // Conflict, used to indicate K23SI transaction conflicts
            return SqlOpResponse::RequestStatus::PGSQL_STATUS_RESTART_REQUIRED_ERROR;
        case 410: // Gone, indicates a partition map error
            return SqlOpResponse::RequestStatus::PGSQL_STATUS_RUNTIME_ERROR;
        case 412: // Precondition failed, indicates a failed K2 insert operation
            return SqlOpResponse::RequestStatus::PGSQL_STATUS_DUPLICATE_KEY_ERROR;
        case 422: // Unprocessable entity, BadParameter in K23SI, indicates a bug in usage or operation
            return SqlOpResponse::RequestStatus::PGSQL_STATUS_USAGE_ERROR;
        case 500: // Internal error, indicates a bug in K2 code
            return SqlOpResponse::RequestStatus::PGSQL_STATUS_RUNTIME_ERROR;
        case 503: // Service unavailable, indicates a partition is not assigned
            return SqlOpResponse::RequestStatus::PGSQL_STATUS_RUNTIME_ERROR;
        default:
            return SqlOpResponse::RequestStatus::PGSQL_STATUS_RUNTIME_ERROR;
    }
}

}  // namespace gate
}  // namespace k2pg<|MERGE_RESOLUTION|>--- conflicted
+++ resolved
@@ -7,14 +7,10 @@
 // WHETHER IN AN ACTION OF CONTRACT, TORT OR OTHERWISE, ARISING FROM,
 // OUT OF OR IN CONNECTION WITH THE SOFTWARE OR THE USE OR OTHER DEALINGS IN THE SOFTWARE.
 //
-
+#include <k2/common/Log.h>
 #include "yb/pggate/k2_adapter.h"
-<<<<<<< HEAD
-#include <k2/common/Log.h>
-
-=======
 #include "yb/pggate/pg_gate_defaults.h"
->>>>>>> 29674a3e
+
 namespace k2pg {
 namespace gate {
 
