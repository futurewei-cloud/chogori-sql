// Licensed to the Apache Software Foundation (ASF) under one
// or more contributor license agreements.  See the NOTICE file
// distributed with this work for additional information
// regarding copyright ownership.  The ASF licenses this file
// to you under the Apache License, Version 2.0 (the
// "License"); you may not use this file except in compliance
// with the License.  You may obtain a copy of the License at
//
//   http://www.apache.org/licenses/LICENSE-2.0
//
// Unless required by applicable law or agreed to in writing,
// software distributed under the License is distributed on an
// "AS IS" BASIS, WITHOUT WARRANTIES OR CONDITIONS OF ANY
// KIND, either express or implied.  See the License for the
// specific language governing permissions and limitations
// under the License.
//
// The following only applies to changes made to this file as part of YugaByte development.
//
// Portions Copyright (c) YugaByte, Inc.
//
// Licensed under the Apache License, Version 2.0 (the "License"); you may not use this file except
// in compliance with the License.  You may obtain a copy of the License at
//
// http://www.apache.org/licenses/LICENSE-2.0
//
// Unless required by applicable law or agreed to in writing, software distributed under the License
// is distributed on an "AS IS" BASIS, WITHOUT WARRANTIES OR CONDITIONS OF ANY KIND, either express
// or implied.  See the License for the specific language governing permissions and limitations
// under the License.
//
// Copyright(c) 2020 Futurewei Cloud
//
// Permission is hereby granted,
//        free of charge, to any person obtaining a copy of this software and associated documentation files(the "Software"), to deal in the Software without restriction, including without limitation the rights to use, copy, modify, merge, publish, distribute, sublicense, and / or sell copies of the Software, and to permit persons to whom the Software is furnished to do so, subject to the following conditions :
//
// The above copyright notice and this permission notice shall be included in all copies
// or substantial portions of the Software.
//
// THE SOFTWARE IS PROVIDED "AS IS",
// WITHOUT WARRANTY OF ANY KIND, EXPRESS OR IMPLIED, INCLUDING BUT NOT LIMITED TO THE WARRANTIES OF MERCHANTABILITY,
// FITNESS FOR A PARTICULAR PURPOSE AND NONINFRINGEMENT.IN NO EVENT SHALL THE
//        AUTHORS OR COPYRIGHT HOLDERS BE LIABLE FOR ANY CLAIM,
//        DAMAGES OR OTHER LIABILITY,
// WHETHER IN AN ACTION OF CONTRACT, TORT OR OTHERWISE, ARISING FROM,
// OUT OF OR IN CONNECTION WITH THE SOFTWARE OR THE USE OR OTHER DEALINGS IN THE SOFTWARE.
//

#include <boost/algorithm/string.hpp>

#include "yb/common/type/decimal.h"
#include "yb/pggate/pg_op.h"
#include "yb/pggate/pg_env.h"
#include "yb/pggate/catalog/sql_catalog_defaults.h" // for the table/index name constants
#include "yb/common/ybc-internal.h"
#include <string>

namespace k2pg {
namespace gate {
using yb::util::Decimal;

template <typename T>  // static checker to see if a type is numeric (i.e. we can get it out from field by value)
constexpr bool isNumericType() { return std::is_arithmetic<T>::value || std::is_enum<T>::value; }

// template resolution for types that are not supported
template <typename T>
std::enable_if_t<!isNumericType<T>(), Status>
TranslateUserCol(int index, const YBCPgTypeEntity* type_entity, const PgTypeAttrs* type_attrs, std::optional<T> field, PgTuple* pg_tuple) {
    return STATUS(InternalError, "unsupported type for user column");
}

// translate numeric types (integers, bool, floats)
template <typename T>
std::enable_if_t<isNumericType<T>(), Status>
TranslateUserCol(int index, const YBCPgTypeEntity* type_entity, const PgTypeAttrs* type_attrs, std::optional<T> field, PgTuple* pg_tuple) {
    switch (type_entity->yb_type) {
        case YB_YQL_DATA_TYPE_INT8: {
            int8_t val = (int8_t)field.value();
            pg_tuple->WriteDatum(index, type_entity->yb_to_datum(&val, sizeof(val), type_attrs));
            break;
        }
        case YB_YQL_DATA_TYPE_INT16: {
            int16_t val = (int16_t)field.value();
            pg_tuple->WriteDatum(index, type_entity->yb_to_datum(&val, sizeof(val), type_attrs));
            break;
        }
        case YB_YQL_DATA_TYPE_INT32: {
            int32_t val = (int32_t)field.value();
            pg_tuple->WriteDatum(index, type_entity->yb_to_datum(&val, sizeof(val), type_attrs));
            break;
        }
        case YB_YQL_DATA_TYPE_INT64: {
            int64_t val = (int64_t)field.value();
            pg_tuple->WriteDatum(index, type_entity->yb_to_datum(&val, sizeof(val), type_attrs));
            break;
        }
        case YB_YQL_DATA_TYPE_UINT32: {
            uint32_t val = (uint32_t)field.value();
            pg_tuple->WriteDatum(index, type_entity->yb_to_datum(&val, sizeof(val), type_attrs));
            break;
        }
        case YB_YQL_DATA_TYPE_UINT64: {
            uint64_t val = (uint64_t)field.value();
            pg_tuple->WriteDatum(index, type_entity->yb_to_datum(&val, sizeof(val), type_attrs));
            break;
        }
        case YB_YQL_DATA_TYPE_BOOL: {
            bool val = (bool)field.value();
            pg_tuple->WriteDatum(index, type_entity->yb_to_datum(&val, sizeof(val), type_attrs));
            break;
        }
        case YB_YQL_DATA_TYPE_FLOAT: {
            float val = (float)field.value();
            pg_tuple->WriteDatum(index, type_entity->yb_to_datum(&val, sizeof(val), type_attrs));
            break;
        }
        case YB_YQL_DATA_TYPE_DOUBLE: {
            double val = (double)field.value();
            pg_tuple->WriteDatum(index, type_entity->yb_to_datum(&val, sizeof(val), type_attrs));
            break;
        }
        case YB_YQL_DATA_TYPE_TIMESTAMP: {
            int64_t val = (int64_t)field.value();
            pg_tuple->WriteDatum(index, type_entity->yb_to_datum(&val, sizeof(val), type_attrs));
            break;
        }
        default:
            K2ERROR("Internal error: unsupported type " << type_entity->yb_type);
            return STATUS(InternalError, "unsupported type for user column");
    }
    return Status::OK();
}

// translate k2::String -based types
template <>
Status
TranslateUserCol<k2::String>(int index, const YBCPgTypeEntity* type_entity, const PgTypeAttrs* type_attrs, std::optional<k2::String> field, PgTuple* pg_tuple) {
    switch (type_entity->yb_type) {
        case YB_YQL_DATA_TYPE_BINARY: {
            pg_tuple->WriteDatum(index, type_entity->yb_to_datum(field.value().c_str(), field.value().size(), type_attrs));
            break;
        }
        case YB_YQL_DATA_TYPE_STRING: {
            pg_tuple->WriteDatum(index, type_entity->yb_to_datum(field.value().c_str(), field.value().size(), type_attrs));
            break;
        }
        case YB_YQL_DATA_TYPE_DECIMAL: {
            // TODO use SKV/c++ -native decimal64 type
            std::string serialized_decimal(field.value().c_str(), field.value().size());
            Decimal yb_decimal;
            if (!yb_decimal.DecodeFromComparable(serialized_decimal).ok()) {
                K2ERROR("Failed to deserialize DECIMAL from " << serialized_decimal);
                return STATUS(InternalError, "failed to deserialize DECIMAL");
            }
            auto plaintext = yb_decimal.ToString();

            pg_tuple->WriteDatum(index, type_entity->yb_to_datum(plaintext.c_str(), field.value().size(), type_attrs));
            break;
        }
        default:
            K2ERROR("Internal error: unsupported type " << type_entity->yb_type);
            return STATUS(InternalError, "unsupported type for user column");
    }
    return Status::OK();
}

template<typename T>
Status TranslateSysCol(int attr_num, std::optional<T> field, PgTuple* pg_tuple) {
    return STATUS(InternalError, "unsupported type for system column");
}

template<>
Status TranslateSysCol<int64_t>(int attr_num, std::optional<int64_t> field, PgTuple* pg_tuple) {
    switch (attr_num) {
        case static_cast<int>(PgSystemAttrNum::kSelfItemPointer):
            pg_tuple->syscols()->ctid = field.value();
            break;
        case static_cast<int>(PgSystemAttrNum::kObjectId):
            pg_tuple->syscols()->oid = field.value();
            break;
        case static_cast<int>(PgSystemAttrNum::kMinTransactionId):
            pg_tuple->syscols()->xmin = field.value();
            break;
        case static_cast<int>(PgSystemAttrNum::kMinCommandId):
            pg_tuple->syscols()->cmin = field.value();
            break;
        case static_cast<int>(PgSystemAttrNum::kMaxTransactionId):
            pg_tuple->syscols()->xmax = field.value();
            break;
        case static_cast<int>(PgSystemAttrNum::kMaxCommandId):
            pg_tuple->syscols()->cmax = field.value();
            break;
        case static_cast<int>(PgSystemAttrNum::kTableOid):
            pg_tuple->syscols()->tableoid = field.value();
            break;
        default:
            return STATUS(InternalError, "system column is not int64_t compatible");
    }
    return Status::OK();
}

template <>
Status TranslateSysCol<k2::String>(int attr_num, std::optional<k2::String> field, PgTuple* pg_tuple) {
    switch (attr_num) {
        case static_cast<int>(PgSystemAttrNum::kYBTupleId): {
            k2::String& val = field.value();
            pg_tuple->Write(&pg_tuple->syscols()->ybctid, (const uint8_t*)val.c_str(), val.size());
            break;
        }
        case static_cast<int>(PgSystemAttrNum::kYBIdxBaseTupleId): {
            k2::String& val = field.value();
            pg_tuple->Write(&pg_tuple->syscols()->ybbasectid, (const uint8_t*)val.c_str(), val.size());
            break;
        }
        default:
            return STATUS(InternalError, "system column is not string compatible");
    }
    return Status::OK();
}

template<typename T>
void FieldParser(std::optional<T> field, const k2::String& fieldName, const std::unordered_map<std::string, PgExpr*>& targets_by_name, PgTuple* pg_tuple, Status& result) {
    auto iter = targets_by_name.find(fieldName.c_str());
    if (iter == targets_by_name.end()) {
        if (k2pg::sql::catalog::CatalogConsts::TABLE_ID_COLUMN_NAME == fieldName.c_str() ||
            k2pg::sql::catalog::CatalogConsts::INDEX_ID_COLUMN_NAME == fieldName.c_str()) {
            result = Status::OK();
        }
        else {
            K2ERROR("Encountered field " << fieldName << ", without target reference");
            result = STATUS(InternalError, "Encountered field without target reference");
        }
        return;
    }
    if (!iter->second->is_colref()) {
        result= STATUS(InternalError, "Unexpected expression, only column refs supported in SKV");
        return;
    }
    const PgColumnRef* target = (PgColumnRef*)iter->second;
    int attr_num = target->attr_num();

    if (attr_num < 0) {
        if (!field) {
            result= STATUS(InternalError, "Null system column encountered");
            return;
        }
        result = TranslateSysCol(attr_num, std::move(field), pg_tuple);
    }
    else {
        if (!field) {
            pg_tuple->WriteNull(attr_num-1);
            result = Status::OK();
        }
        else {
            result = TranslateUserCol(attr_num-1, target->type_entity(), target->type_attrs(), std::move(field), pg_tuple);
        }
    }
}

PgOpResult::PgOpResult(std::vector<k2::dto::SKVRecord>&& data) : data_(std::move(data)) {
    ProcessSystemColumns();
}

PgOpResult::PgOpResult(std::vector<k2::dto::SKVRecord>&& data, std::list<int64_t>&& row_orders):
    data_(std::move(data)), row_orders_(move(row_orders)) {
    ProcessSystemColumns();
}

PgOpResult::~PgOpResult() {
}

int64_t PgOpResult::NextRowOrder() {
    return row_orders_.size() > 0 ? row_orders_.front() : -1;
}

// Get the postgres tuple from this batch.
Status PgOpResult::WritePgTuple(const std::vector<PgExpr *> &targets, const std::unordered_map<std::string, PgExpr*>& targets_by_name, PgTuple *pg_tuple, int64_t *row_order) {
    Status result;
    K2ASSERT(syscol_processed_, "System columns have not been processed yet");
    FOR_EACH_RECORD_FIELD(data_[nextToConsume_], FieldParser, targets_by_name, pg_tuple, result);
    if (pg_tuple->syscols()) {
        auto& ybctid_str = ybctid_strings_[nextToConsume_];
        pg_tuple->syscols()->ybctid = (uint8_t*)yb::YBCCStringToTextWithLen(ybctid_str.data(), ybctid_str.size());
    }
    K2DEBUG("wrote tuple ybctid=" << k2::escape(ybctid_strings_[nextToConsume_]));
    if (row_orders_.size()) {
        *row_order = row_orders_.front();
        row_orders_.pop_front();
    } else {
        *row_order = -1;
    }
    ++nextToConsume_;

    return result;
}

// Get system columns' values from this batch.
// Currently, we only have ybctids, but there could be more.
Status PgOpResult::ProcessSystemColumns() {
    if (syscol_processed_) {
        return Status::OK();
    }
    syscol_processed_ = true;
    for (auto& rec: data_) {
        ybctid_strings_.push_back(K2Adapter::GetRowIdFromReadRecord(rec));
        ybctids_.emplace_back(ybctid_strings_.back().c_str(), ybctid_strings_.back().size());
    }
    return Status::OK();
}

//--------------------------------------------------------------------------------------------------

PgOp::PgOp(const std::shared_ptr<PgSession>& pg_session,
                const std::shared_ptr<PgTableDesc>& table_desc,
                const PgObjectId& relation_id)
    : pg_session_(pg_session),  table_desc_(table_desc), relation_id_(relation_id) {
    exec_params_.limit_count = 0;
    exec_params_.limit_offset = 0;
    exec_params_.limit_use_default = false;
}

PgOp::~PgOp() {
    // Wait for result in case request was sent.
    // Operation can be part of transaction it is necessary to complete it before transaction commit.
    if (response_.InProgress()) {
        K2DEBUG("Waiting for in progress response ");
        __attribute__((unused)) auto status = response_.GetStatus();
    }
}

void PgOp::ExecuteInit(const PgExecParameters *exec_params) {
    end_of_data_ = false;
    if (exec_params) {
        exec_params_ = *exec_params;
    }
}

Result<RequestSent> PgOp::Execute(bool force_non_bufferable) {
    // SKV is stateless and we have to call query execution every time, i.e., Exec & Fetch, Exec & Fetch
    exec_status_ = SendRequest(force_non_bufferable);
    RETURN_NOT_OK(exec_status_);
    return RequestSent(response_.InProgress());
}

Status PgOp::GetResult(std::list<PgOpResult> *rowsets) {
    // If the execution has error, return without reading any rows.
    RETURN_NOT_OK(exec_status_);

    if (!end_of_data_) {
        // Send request now in case prefetching was suppressed.
        if (suppress_next_result_prefetching_ && !response_.InProgress()) {
<<<<<<< HEAD
            K2DEBUG("On spot sending request as supress prefesiong is true");
=======
            K2DEBUG("suppress_next_result_prefetching_: " << suppress_next_result_prefetching_ << " send request...");
>>>>>>> 29118fd4
            exec_status_ = SendRequest(true /* force_non_bufferable */);
            RETURN_NOT_OK(exec_status_);
        }

        DCHECK(response_.InProgress());
        auto rows = VERIFY_RESULT(ProcessResponse(response_.GetStatus()));
        // In case ProcessResponse doesn't fail with an error
        // it should return non empty rows and/or set end_of_data_.
        DCHECK(!rows.empty() || end_of_data_);
        K2DEBUG("GetResult rows: " << rows.size() << ", end_of_data_: " << end_of_data_);
        rowsets->splice(rowsets->end(), rows);
        // Prefetch next portion of data if needed.
        if (!(end_of_data_ || suppress_next_result_prefetching_)) {
<<<<<<< HEAD
            K2DEBUG("prefetching sending request as supress prefesiong is " <<suppress_next_result_prefetching_ << " and end_of_data_ is " << end_of_data_);
=======
            K2DEBUG("Not done, end_of_data_: " << end_of_data_ << ", suppress_next_result_prefetching_: " << suppress_next_result_prefetching_ << "continue sending request...");
>>>>>>> 29118fd4
            exec_status_ = SendRequest(true /* force_non_bufferable */);
            RETURN_NOT_OK(exec_status_);
        }
    } else {
        K2DEBUG("Done, GetResult end_of_data_: " << end_of_data_);
    }

    return Status::OK();
}

Result<int32_t> PgOp::GetRowsAffectedCount() const {
    RETURN_NOT_OK(exec_status_);
    DCHECK(end_of_data_);
    return rows_affected_count_;
}

Status PgOp::ClonePgsqlOps(int op_count) {
    SCHECK(op_count > 0, InternalError, "Table must have at least one partition");
    if (pgsql_ops_.size() < op_count) {
        pgsql_ops_.resize(op_count);
        for (int idx = 0; idx < op_count; idx++) {
        pgsql_ops_[idx] = CloneFromTemplate();

        // Initialize as inactive. Turn it on when setup argument for a specific partition.
        pgsql_ops_[idx]->set_active(false);
        }

        // Set parallism_level_ to maximum possible of operators to be executed at one time.
        parallelism_level_ = pgsql_ops_.size();
    }

    return Status::OK();
}

void PgOp::MoveInactiveOpsOutside() {
    // Move inactive op to the end.
    const int total_op_count = pgsql_ops_.size();
    bool has_sorting_order = !batch_row_orders_.empty();
    int left_iter = 0;
    int right_iter = total_op_count - 1;
    while (true) {
        // Advance left iterator.
        while (left_iter < total_op_count && pgsql_ops_[left_iter]->is_active()) left_iter++;

        // Advance right iterator.
        while (right_iter >= 0 && !pgsql_ops_[right_iter]->is_active()) right_iter--;

        // Move inactive operator to the end by swapping the pointers.
        if (left_iter < right_iter) {
        std::swap(pgsql_ops_[left_iter], pgsql_ops_[right_iter]);
        if (has_sorting_order) {
            std::swap(batch_row_orders_[left_iter], batch_row_orders_[right_iter]);
        }
        } else {
            break;
        }
    }

    // Set active op count.
    active_op_count_ = left_iter;
}

Status PgOp::SendRequest(bool force_non_bufferable) {
    DCHECK(exec_status_.ok());
    DCHECK(!response_.InProgress());
    DCHECK(!end_of_data_);
    exec_status_ = SendRequestImpl(force_non_bufferable);
    return exec_status_;
}

Status PgOp::SendRequestImpl(bool force_non_bufferable) {
    // Populate collected information into requests before sending to SKV.
    RETURN_NOT_OK(CreateRequests());

    // Send at most "parallelism_level_" number of requests at one time.
    int32_t send_count = std::min(parallelism_level_, active_op_count_);
    response_ = VERIFY_RESULT(pg_session_->RunAsync(pgsql_ops_.data(), send_count, relation_id_,
                                                    &read_time_, force_non_bufferable));

    return Status::OK();
}

Result<std::list<PgOpResult>> PgOp::ProcessResponse(const Status& status) {
    // Check operation status.
    DCHECK(exec_status_.ok());
    exec_status_ = status;
    if (exec_status_.ok()) {
        auto result = ProcessResponseImpl();
        if (result.ok()) {
        return result;
        }
        exec_status_ = result.status();
    }
    return exec_status_;
}

Result<std::list<PgOpResult>> PgOp::ProcessResponseResult() {
    K2DEBUG("Received response for request " << this);

    // Check for errors reported by storage server.
    for (int op_index = 0; op_index < active_op_count_; op_index++) {
        RETURN_NOT_OK(pg_session_->HandleResponse(*pgsql_ops_[op_index], PgObjectId()));
    }

    // Process data coming from storage server.
    std::list<PgOpResult> result;
    bool no_sorting_order = batch_row_orders_.size() == 0;

    rows_affected_count_ = 0;
    for (int op_index = 0; op_index < active_op_count_; op_index++) {
        PgOpTemplate *pgsql_op = pgsql_ops_[op_index].get();
        // Get total number of rows that are operated on.
        rows_affected_count_ += pgsql_op->response().rows_affected_count;

        // Get contents.
        if (!pgsql_op->rows_data().empty()) {
        if (no_sorting_order) {
            result.emplace_back(pgsql_op->rows_data());
        } else {
            result.emplace_back(pgsql_op->rows_data(), std::move(batch_row_orders_[op_index]));
        }
        }
    }

    return result;
}

//-------------------------------------------------------------------------------------------------

PgReadOp::PgReadOp(const std::shared_ptr<PgSession>& pg_session,
                        const std::shared_ptr<PgTableDesc>& table_desc,
                        std::unique_ptr<PgReadOpTemplate> read_op)
    : PgOp(pg_session, table_desc), template_op_(std::move(read_op)) {
}

void PgReadOp::ExecuteInit(const PgExecParameters *exec_params) {
    PgOp::ExecuteInit(exec_params);

    template_op_->set_return_paging_state(true);
    SetRequestTotalLimit();
    SetRowMark();
    SetReadTime();
}

void PgReadOp::SetReadTime() {
    read_time_ = exec_params_.read_time;
}

Result<std::list<PgOpResult>> PgReadOp::ProcessResponseImpl() {
    // Process result from storage server and check result status.
    auto result = VERIFY_RESULT(ProcessResponseResult());

    // Process paging state and check status.
    RETURN_NOT_OK(ProcessResponsePagingState());
    K2DEBUG("ProcessResponseImpl for ReadOp with result size: " << result.size());
    return result;
}

Status PgReadOp::CreateRequests() {
    if (request_population_completed_) {
        return Status::OK();
    }

    // No optimization.
    // TODO: create separate requests for different partitions once SKV partition information is available
    pgsql_ops_.push_back(template_op_);
    template_op_->set_active(true);
    active_op_count_ = 1;
    request_population_completed_ = true;
    return Status::OK();
}

Status PgReadOp::InitializeRowIdOperators() {
    // we only support one partition for now
    // keep this logic so that we could support multiple partitions in the future
    int op_count = table_desc_->GetPartitionCount();

    if (batch_row_orders_.size() == 0) {
        // First batch:
        // - Create operators.
        // - Allocate row orders for each tablet server.
        // - Protobuf fields in requests are not yet set so not needed to be cleared.
        RETURN_NOT_OK(ClonePgsqlOps(op_count));
        batch_row_orders_.resize(op_count);
    } else {
        // Second and later batches: Reuse all state variables.
        // - Clear row orders for this batch to be set later.
        // - Clear protobuf fields ybctids and others before reusing them in this batch.
        RETURN_NOT_OK(ResetInactivePgsqlOps());
    }
    return Status::OK();
}

Status PgReadOp::PopulateDmlByRowIdOps(const vector<std::string>& ybctids) {
    // This function is called only when ybctids were returned from INDEX, for example,
    //    SELECT xxx FROM <table> WHERE ybctid IN (SELECT ybctid FROM INDEX);

    RETURN_NOT_OK(InitializeRowIdOperators());
    // Begin a batch of ybctids.
    end_of_data_ = false;

    // we only have one partition so far
    PgReadOpTemplate *read_op = GetReadOp(0);
    read_op->set_active(true);
    std::shared_ptr<SqlOpReadRequest> request = read_op->request();

    // populate ybctid values.
    request->ybctid_column_values.clear();
    for (const std::string& ybctid : ybctids) {
        // use one batch for now, could split into multiple batches later for optimization
        request->ybctid_column_values.push_back(std::make_shared<SqlOpExpr>(SqlOpExpr::ExprType::VALUE, std::make_shared<SqlValue>(ybctid)));
    }
    K2DEBUG("Populated " << request->ybctid_column_values.size() << " ybctids in op read request for table " << request->table_id);

    // Done creating request
    MoveInactiveOpsOutside();
    request_population_completed_ = true;

    return Status::OK();
}

Status PgReadOp::ProcessResponsePagingState() {
    K2DEBUG("Processing response paging state...");
    // For each read_op, set up its request for the next batch of data or make it in-active.
    bool has_more_data = false;
    int32_t send_count = std::min(parallelism_level_, active_op_count_);

    for (int op_index = 0; op_index < send_count; op_index++) {
        PgReadOpTemplate *read_op = GetReadOp(op_index);
        auto& res = read_op->response();
        // Check for completion.
        bool has_more_arg = false;
        if (res.paging_state != nullptr) {
            has_more_arg = true;
            auto req = read_op->request();

            // Set up paging state for next request.
            // A query request can be nested, and paging state belong to the innermost query which is
            // the read operator that is operated first and feeds data to other queries.
            SqlOpReadRequest *innermost_req = req.get();
            while (innermost_req->index_request != nullptr) {
                innermost_req = innermost_req->index_request.get();
            }
            innermost_req->paging_state = res.paging_state;
            K2DEBUG("Updated paging state for innermost request for table " << innermost_req->table_id << ", paging state null? " << (innermost_req->paging_state == nullptr));
        } else {
            K2DEBUG("Response paging state is null for table " << read_op->request()->table_id);
        }

        if (has_more_arg) {
            has_more_data = true;
            K2DEBUG("has_more_arg -> has_more_data = true");
        } else {
            read_op->set_active(false);
        }
    }

    if (has_more_data || send_count < active_op_count_) {
        // Move inactive ops to the end of pgsql_ops_ to make room for new set of arguments.
        MoveInactiveOpsOutside();
        end_of_data_ = false;
        K2DEBUG("end_of_data = false with has_more_data: " << has_more_data << ", send_count: " << send_count << ", active_op_count: " << active_op_count_);
    } else {
        // There should be no active op left in queue.
        active_op_count_ = 0;
        end_of_data_ = request_population_completed_;
        template_op_->request()-> paging_state = nullptr;
        K2DEBUG("active_op_count: 0, end_of_data: " << end_of_data_);
    }

    return Status::OK();
}

void PgReadOp::SetRequestPrefetchLimit() {
    // Predict the maximum prefetch-limit
    std::shared_ptr<SqlOpReadRequest> req = template_op_->request();
    int predicted_limit = default_ysql_prefetch_limit;
    if (!req->is_forward_scan) {
        // Backward scan is slower than forward scan, so predicted limit is a smaller number.
        predicted_limit = predicted_limit * default_ysql_backward_prefetch_scale_factor;
    }

    // System setting has to be at least 1 while user setting (LIMIT clause) can be anything that
    // is allowed by SQL semantics.
    if (predicted_limit < 1) {
        predicted_limit = 1;
    }

    // Use statement LIMIT(count + offset) if it is smaller than the predicted limit.
    int64_t limit_count = exec_params_.limit_count + exec_params_.limit_offset;
    suppress_next_result_prefetching_ = true;
    K2DEBUG("suppress_next_result_prefetching_ set to true.");
    if (exec_params_.limit_use_default || limit_count > predicted_limit) {
        limit_count = predicted_limit;
        suppress_next_result_prefetching_ = false;
    }
    req->limit = limit_count;
}

void PgReadOp::SetRequestTotalLimit() {
    std::shared_ptr<SqlOpReadRequest> req = template_op_->request();
    // Use statement LIMIT(count + offset) for the global limit.
    int64_t limit_count = exec_params_.limit_count + exec_params_.limit_offset;
    K2DEBUG("Set request limit as " << limit_count);
    req->limit = limit_count;
}

void PgReadOp::SetRowMark() {
    std::shared_ptr<SqlOpReadRequest> req = template_op_->request();

    if (exec_params_.rowmark < 0) {
        req->row_mark_type = RowMarkType::ROW_MARK_ABSENT;
    } else {
        req->row_mark_type = static_cast<RowMarkType>(exec_params_.rowmark);
    }
}

Status PgReadOp::ResetInactivePgsqlOps() {
    // Clear the existing requests.
    for (int op_index = active_op_count_; op_index < pgsql_ops_.size(); op_index++) {
        std::shared_ptr<SqlOpReadRequest> read_req = GetReadOp(op_index)->request();
        read_req->ybctid_column_values.clear();
        read_req->paging_state = nullptr;
    }

    // Clear row orders.
    if (batch_row_orders_.size() > 0) {
        for (int op_index = active_op_count_; op_index < pgsql_ops_.size(); op_index++) {
            batch_row_orders_[op_index].clear();
        }
    }

    return Status::OK();
}

//--------------------------------------------------------------------------------------------------

PgWriteOp::PgWriteOp(const std::shared_ptr<PgSession>& pg_session,
                        const std::shared_ptr<PgTableDesc>& table_desc,
                        const PgObjectId& relation_id,
                        std::unique_ptr<PgWriteOpTemplate> write_op)
    : PgOp(pg_session, table_desc, relation_id),
    write_op_(std::move(write_op)) {
}

Result<std::list<PgOpResult>> PgWriteOp::ProcessResponseImpl() {
    // Process result from doc api and check result status.
    auto result = VERIFY_RESULT(ProcessResponseResult());

    // End execution and return result.
    end_of_data_ = true;
    K2DEBUG("Received response for WriteOp request " << this << ", result size: " << result.size());
    return result;
}

Status PgWriteOp::PopulateDmlByRowIdOps(const vector<std::string>& ybctids) {
    return STATUS(NotSupported, "PopulateDmlByRowIdOps() is not supported for PgWriteOp");
}

Status PgWriteOp::CreateRequests() {
    if (request_population_completed_) {
        return Status::OK();
    }

    // Setup a singular operator.
    // TODO: create multiple requests for multiple partitions if the information is available
    pgsql_ops_.push_back(write_op_);
    write_op_->set_active(true);
    active_op_count_ = 1;
    request_population_completed_ = true;

    // Log non buffered request.
    K2DEBUG(response_.InProgress() << ": Sending write request for " << this);
    return Status::OK();
}

void PgWriteOp::SetWriteTime(const uint64_t write_time) {
    write_time_ = write_time;
}

}  // namespace gate
}  // namespace k2pg<|MERGE_RESOLUTION|>--- conflicted
+++ resolved
@@ -349,11 +349,7 @@
     if (!end_of_data_) {
         // Send request now in case prefetching was suppressed.
         if (suppress_next_result_prefetching_ && !response_.InProgress()) {
-<<<<<<< HEAD
-            K2DEBUG("On spot sending request as supress prefesiong is true");
-=======
             K2DEBUG("suppress_next_result_prefetching_: " << suppress_next_result_prefetching_ << " send request...");
->>>>>>> 29118fd4
             exec_status_ = SendRequest(true /* force_non_bufferable */);
             RETURN_NOT_OK(exec_status_);
         }
@@ -367,11 +363,7 @@
         rowsets->splice(rowsets->end(), rows);
         // Prefetch next portion of data if needed.
         if (!(end_of_data_ || suppress_next_result_prefetching_)) {
-<<<<<<< HEAD
-            K2DEBUG("prefetching sending request as supress prefesiong is " <<suppress_next_result_prefetching_ << " and end_of_data_ is " << end_of_data_);
-=======
             K2DEBUG("Not done, end_of_data_: " << end_of_data_ << ", suppress_next_result_prefetching_: " << suppress_next_result_prefetching_ << "continue sending request...");
->>>>>>> 29118fd4
             exec_status_ = SendRequest(true /* force_non_bufferable */);
             RETURN_NOT_OK(exec_status_);
         }
